--- conflicted
+++ resolved
@@ -20,7 +20,7 @@
 from base64 import b64encode
 from .common import TrezorTest
 from .conftest import TREZOR_VERSION
-from binascii import unhexlify
+from binascii import hexlify, unhexlify
 from trezorlib import messages as proto
 from trezorlib import stellar
 from trezorlib.tools import parse_path
@@ -56,13 +56,9 @@
 
         tx = self._create_msg()
 
-<<<<<<< HEAD
-        response = self.client.stellar_sign_transaction(tx, [op], self.get_address_n(), self.get_network_passphrase())
+        response = self.client.stellar_sign_transaction(tx, [op], self.ADDRESS_N, self.get_network_passphrase())
 
         assert hexlify(response.public_key) == b'15d648bfe4d36f196cfb5735ffd8ca54cd4b8233f743f22449de7cf301cdb469'
-=======
-        response = self.client.stellar_sign_transaction(tx, [op], self.ADDRESS_N, self.get_network_passphrase())
->>>>>>> 5191fd09
         assert b64encode(response.signature) == b'gjoPRj4sW5o7NAXzYOqPK0uxfPbeKb4Qw48LJiCH/XUZ6YVCiZogePC0Z5ISUlozMh6YO6HoYtuLPbm7jq+eCA=='
 
     def _create_msg(self) -> proto.StellarSignTx:
